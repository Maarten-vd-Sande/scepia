--- conflicted
+++ resolved
@@ -86,13 +86,8 @@
             self.uns["scepia"][k] = pd.DataFrame(self.uns["scepia"][k])
 
         # Make sure the cell types are in the correct order
-<<<<<<< HEAD
         self.uns["scepia"]["motif_activity"] = self.uns["scepia"]["motif_activity"][
             self.uns["scepia"]["cell_types"]
-=======
-        self.uns["motif"]["motif_activity"] = self.uns["motif"]["motif_activity"][
-            self.uns["motif"]["cell_types"]
->>>>>>> 6dd909ec
         ]
         #  The cell type-specific motif activity needs to be recreated.
         cell_motif_activity = pd.DataFrame(
@@ -398,15 +393,10 @@
         raise ValueError("Please run louvain clustering first.")
 
 
-<<<<<<< HEAD
-def load_reference_data(config, data_dir):
-    logger.info("loading reference data")
-=======
 def load_reference_data(
     config: dict, data_dir: str
 ) -> Tuple(pd.DataFrame, pd.DataFrame):
-    print("loading reference data")
->>>>>>> 6dd909ec
+    logger.info("loading reference data")
     fname_enhancers = os.path.join(data_dir, config["enhancers"])
     fname_genes = os.path.join(data_dir, config["genes"])
     anno_fname = config.get("anno_file")
@@ -670,12 +660,8 @@
             :, gm.means_.argmax()
         ]
 
-<<<<<<< HEAD
-
-def assign_cell_types(adata: AnnData, min_annotated: int = 50) -> None:
-=======
-def reassign_cell_types(adata: AnnData, min_annotated: Optional[int] = 50) -> None:
->>>>>>> 6dd909ec
+
+def assign_cell_types(adata: AnnData, min_annotated: Optional[int] = 50) -> None:
     adata.obs["cell_annotation"] = (
         pd.Series(adata.uns["scepia"]["cell_types"])
         .iloc[adata.obsm["X_cell_types"].argmax(1)]
@@ -758,28 +744,16 @@
     if do_shuffle:
         shape = _corr_adata.uns["scepia"]["motif_activity"].shape
         motif_activity = shuffle(
-<<<<<<< HEAD
             _corr_adata.uns["scepia"]["motif_activity"].values.flatten(),
-=======
-            _corr_adata.uns["motif"]["motif_activity"].values.flatten(),
->>>>>>> 6dd909ec
             random_state=seed,
         ).reshape(shape[1], shape[0])
 
     else:
-<<<<<<< HEAD
         motif_activity = _corr_adata.uns["scepia"]["motif_activity"].T.values
     cell_motif_activity = pd.DataFrame(
         _corr_adata.obsm["X_cell_types"] @ motif_activity
     )
     cell_motif_activity.columns = _corr_adata.uns["scepia"]["motif_activity"].index
-=======
-        motif_activity = _corr_adata.uns["motif"]["motif_activity"].T.values
-    cell_motif_activity = pd.DataFrame(
-        _corr_adata.obsm["X_cell_types"] @ motif_activity
-    )
-    cell_motif_activity.columns = _corr_adata.uns["motif"]["motif_activity"].index
->>>>>>> 6dd909ec
 
     correlation = []
     for factor, motifs in f_and_m.items():
